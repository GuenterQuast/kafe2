import numpy as np

from ...config import matplotlib as mpl
from . import FitBase
from matplotlib import pyplot as plt
from matplotlib import gridspec as gs
from matplotlib import ticker as plticker

class ContoursProfilerException(Exception):
    pass


class ContoursProfiler(object):
    """
    Object dedicated to *profiling* the cost function in one or two parameters.

    Once a fit has converged and the cost function is at its minimum, the technique of *profiling*
    can be applied to examine the behavior of the cost function around its minimum. Profiling
    involves repeating the cost function minimization with the value of one particular parameter
    being fixed to a series of points in the vicinity of the minimum.
    The function resulting from mapping the parameter values to the cost function value thus
    obtained, is known as a *profile* in that parameter.

    In two dimensions, two parameters can be profiled simultaneously. The resulting profiles are
    functions of two variables and can be visualized in the plane by drawing the 3D *contours*
    along which this function remains constant.

    This object offers a means of calculating both profiles and contours

    .. NOTE:: In order to obtain contours, the minimizer used by the fit object must support their
              calculation. At the moment, only the ``iminuit`` minimizer
              (:py:class:`~kafe.core.minimizers.MinimizerIMinuit`) provides this functionality.
    """

    _DEFAULT_PLOT_PROFILE_KWARGS = dict(marker='', linewidth=2)
    _DEFAULT_PLOT_PARABOLA_KWARGS = dict(marker='', linewidth=2, linestyle='--')
    _DEFAULT_PLOT_ERROR_SPAN_ON_PROFILE_KWARGS = dict(color='gray', alpha=0.5)
    _DEFAULT_PLOT_MINIMUM_KWARGS = dict(markersize=12, marker='*', linewidth=1.5, linestyle='',
                                        capsize=4, color='green', ecolor='green', elinewidth=1.5)
    _DEFAULT_PLOT_MINIMUM_HVLINES_KWARGS = dict(linewidth=1.0, linestyle='--', color='green', marker='')
    _DEFAULT_PLOT_FILL_CONTOUR_KWARGS = dict(alpha=0.3, linewidth=2)

    def __init__(self, fit_object,
                 profile_points=100, profile_subtract_min=False, profile_bound=2,
                 contour_points=100, contour_sigma_values=(1.0, 2.0), contour_smoothing_sigma=0.0):
        """
        Construct a :py:obj:`~kafe.fit._base.profile.ContoursProfiler` object:

        :param fit_object: fit object for which to calculate profiles/contours
        :type fit_object: :py:obj:`~kafe.fit._base.FitBase`-derived object
        :param profile_points: number of points at which to sample each profile
        :type profile_points: int
        :param profile_subtract_min: if ``True``, the value of the cost function at the minimum is subtracted from
                                     the profiles, so that only the difference to the minimum is plotted
        :type profile_subtract_min: bool
        :param profile_bound: sample the profile at most this far from the minimum (in sigma)
        :type profile_bound: float
        :param contour_points: number of points at which to sample each contour
        :type contour_points: int
        :param contour_sigma_values: evaluate and show contours for these confidences (in sigma)
        :type contour_sigma_values: iterable of float
        :param contour_smoothing_sigma: apply a smoothing Gaussian filter with this sigma parameter to each contour
                                        (default is ``0.0``, meaning no smoothing)
        :type contour_smoothing_sigma: float
        """
        if not isinstance(fit_object, FitBase):
            raise ContoursProfilerException("Object %r is not a fit object!" % (fit_object,))

        self._fit = fit_object
        self._profile_kwargs = dict(points=profile_points, subtract_min=profile_subtract_min, bound=profile_bound)
<<<<<<< HEAD
        self._contour_kwargs = dict(points=contour_points, sigma_values=contour_sigma_values)
=======
        self._contour_kwargs = dict(points=profile_points, sigma_values=contour_sigma_values, smooting_sigma=contour_smoothing_sigma)
>>>>>>> 8f6d8c7d

        self._cost_function_formatted_name = "${}$".format(self._fit._cost_function.formatter.latex_name)
        self._parameters_formatted_names = ["${}$".format(pf.latex_name) for pf in self._fit._model_function.argument_formatters]

        self._figures = []

    def _make_figure_gs(self, nrows=1, ncols=1):
        _fig = plt.figure(figsize=(8, 8))  # defaults from matplotlibrc
        _gs = gs.GridSpec(nrows=nrows,
                          ncols=ncols,
                          left=0.05,
                          bottom=0.1,
                          right=0.9,
                          top=0.9,
                          wspace=None,
                          hspace=None,
                          height_ratios=None)

        return _fig, _gs

    @staticmethod
    def _assign_fixed_major_tick_number_locators_xy(axes, n_ticks_xy):
        _loc_x = plticker.MaxNLocator(n_ticks_xy[0])
        _loc_y = plticker.MaxNLocator(n_ticks_xy[1])

        axes.xaxis.set_major_locator(_loc_x)
        axes.yaxis.set_major_locator(_loc_y)

    @staticmethod
    def _plot_profile_xy(target_axes, x, y, label):
        _kwargs = ContoursProfiler._DEFAULT_PLOT_PROFILE_KWARGS.copy()
        return target_axes.plot(x, y, label=label, **_kwargs)

    @staticmethod
    def _plot_parabolic_cost(target_axes, x, quad_coeff, x_offset, y_offset, label):
        _kwargs = ContoursProfiler._DEFAULT_PLOT_PARABOLA_KWARGS.copy()
        _y = quad_coeff * (x - x_offset) ** 2 + y_offset
        return target_axes.plot(x, _y, label=label, **_kwargs)

    @staticmethod
    def _plot_error_span_on_profile(target_axes, xmin, xmax, label):
        _kwargs = ContoursProfiler._DEFAULT_PLOT_ERROR_SPAN_ON_PROFILE_KWARGS.copy()

        _err_span_artist = target_axes.axvspan(xmin, xmax, label=label, **_kwargs)

        return _err_span_artist

    @staticmethod
    def _plot_minimum(target_axes, x, y, xerr, yerr, label):
        _kwargs = ContoursProfiler._DEFAULT_PLOT_MINIMUM_KWARGS.copy()

        _min_pt_artists = target_axes.errorbar(x, y, xerr=xerr, yerr=yerr, label=label, **_kwargs)

        # make error bar caps have the same line width as the error bars
        _cap_artists = _min_pt_artists[1]
        for _cap in _cap_artists :
            _cap.set_markeredgewidth(_kwargs.get('elinewidth', 1.5))

        _kwargs = ContoursProfiler._DEFAULT_PLOT_MINIMUM_HVLINES_KWARGS.copy()

        _min_lines_artists = (target_axes.axvline(x, **_kwargs),
                              target_axes.axhline(y, **_kwargs))

        return _min_pt_artists, _min_lines_artists

    @staticmethod
    def _plot_contour_xy(target_axes, x, y, label):
        _kwargs = ContoursProfiler._DEFAULT_PLOT_FILL_CONTOUR_KWARGS.copy()
        return target_axes.fill(x, y, label=label, **_kwargs)


    # -- public methods

    # - get numeric profiles/contours

    def get_profile(self, parameter):
        """
        Calculate and return a profile of the cost function in a parameter.

        :param parameter: name of the parameter to profile in
        :type parameter: str
        :return: two-dimensional array of *x* (parameter) values and *y* (cost function) values
        :rtype: two-dimensional array of float
        """
        _kwargs = dict(bins=self._profile_kwargs['points'], bound=self._profile_kwargs['bound'],
                       args=None, subtract_min=self._profile_kwargs['subtract_min'])
        return self._fit._fitter.profile(parameter, **_kwargs)

    def get_contours(self, parameter_1, parameter_2, smoothing_sigma=None):
        """
        Calculate and return a list of contours (one for each requested sigma value).

        :param parameter_1: name of the first contour parameter
        :type parameter_1: str
        :param parameter_2:  name of the second contour parameter
        :type parameter_2: str
        :return: list of tuples of the form (sigma, contour)
        :rtype: list of 2-tuples of float and 2d-array
        """
        if smoothing_sigma is None:
            smoothing_sigma = self._contour_kwargs['smooting_sigma']
        _contours = []
        for _sigma in self._contour_kwargs['sigma_values']:
            _kwargs = dict(numpoints=self._contour_kwargs['points'], sigma=_sigma)
            _cont = self._fit._fitter.contour(parameter_1, parameter_2, **_kwargs)

            # smooth contours if requested
            if smoothing_sigma > 0 and _cont is not None:
                from scipy.ndimage.filters import gaussian_filter
                _cont[0] = gaussian_filter(_cont[0], smoothing_sigma, mode='wrap')
                _cont[1] = gaussian_filter(_cont[1], smoothing_sigma, mode='wrap')

            _contours.append((_sigma, _cont))
        return _contours

    # - plot profiles/contours

    def plot_profile(self, parameter, target_axes=None,
                     show_parabolic=True,
                     show_grid=True,
                     show_legend=True,
                     show_fit_minimum=True,
                     show_error_span=True,
                     show_ticks=True):
        """
        Plot the profile cost function for a parameter.

        :param parameter: name of the parameter to profile in
        :type parameter: str
        :param target_axes: ``Axes`` object (if ``None``, a new figure is created)
        :type target_axes: ``matplotlib`` ``Axes` or ``None`
        :param show_parabolic: if ``True``, a parabolic approximation of the profile near the minimum is also drawn
        :type show_parabolic: bool`
        :param show_grid: if ``True``, a grid is drawn
        :type show_grid: bool
        :param show_legend: if ``True``, the legend is displayed
        :param show_fit_minimum: if ``True``, the fit minumum is shown as a marker with error bars
        :type show_fit_minimum: bool
        :type show_legend: bool
        :param show_error_span: if ``True``, the parameter error region is shaded
        :type show_error_span: bool
        :param show_ticks: if ``True``, *x* and *y* ticks are displayed
        :type show_ticks: bool
        :return: 3-tuple with lists containing the profile, parabola, fit minumum and parameter error span artists
        :rtype: tuple of lists of ``matplotlib`` artists
        :return:
        """
        if target_axes is None:
            _fig, _gs = self._make_figure_gs(1, 1)
            _axes = plt.subplot(_gs[0, 0])
        else:
            _axes = target_axes

        _par_val = self._fit.parameter_name_value_dict[parameter]
        _par_id = self._fit.parameter_name_value_dict.keys().index(parameter)
        _par_err = self._fit.parameter_errors[_par_id]
        _cost_function_min = self._fit.cost_function_value
        _par_formatted_name = self._parameters_formatted_names[_par_id]

        _x, _y = self.get_profile(parameter)

        _profile_artist = self._plot_profile_xy(_axes, _x, _y, label="profile %s" % (self._cost_function_formatted_name,))

        _parabola_artist = self._plot_parabolic_cost(_axes,
                                  _x,
                                  quad_coeff=1. / (_par_err**2),
                                  x_offset=_par_val,
                                  y_offset=_cost_function_min,
                                  label="parabolic approximation")

        _minimum_artist = None
        if show_fit_minimum:
            _minimum_artist = self._plot_minimum(_axes,
                                                 x=_par_val, y=_cost_function_min,
                                                 xerr=_par_err, yerr=None,
                                                 label="fit minimum")

        _err_span_artist = None
        if show_error_span:
            _xmin, _xmax = _par_val-_par_err, _par_val+_par_err
            _err_span_artist = self._plot_error_span_on_profile(_axes, xmin=_xmin, xmax=_xmax, label="parameter error")

        _axes.set_xlabel(_par_formatted_name)
        _axes.set_ylabel(self._cost_function_formatted_name)

        if show_legend:
            _axes.legend(loc='best')

        if show_grid:
            _axes.grid('on')

        if not show_ticks:
            _axes.set_xticks([])
            _axes.set_yticks([])

        return _profile_artist, _parabola_artist, _minimum_artist, _err_span_artist

    def plot_contours(self, parameter_1, parameter_2, target_axes=None,
                      show_grid=True,
                      show_legend=True,
                      show_fit_minimum=True,
                      show_ticks=True):
        """
        Plot the contour for a parameter pair.

        :param parameter_1: name of the parameter appearing on the *x* axis
        :type parameter_1: str
        :param parameter_2:  name of the parameter appearing on the *y* axis
        :type parameter_2: str
        :param target_axes: ``Axes`` object (if ``None``, a new figure is created)
        :type target_axes: ``matplotlib`` ``Axes` or ``None``
        :param show_grid: if ``True``, a grid is drawn
        :type show_grid: bool
        :param show_legend: if ``True``, the legend is displayed
        :type show_legend: bool
        :param show_helper_lines: if ``True``, a pair of intersecting horizontal and vertical helper lines are
                                  displayed to indicate the fit minimum
        :type show_helper_lines: bool
        :param show_ticks: if ``True``, *x* and *y* ticks are displayed
        :type show_ticks: bool
        :return: contour and helper lines ``matplotlib`` artists
        :rtype: tuple of list of artists returned by ``matplotlib``
        """
        if target_axes is None:
            _fig, _gs = self._make_figure_gs(1, 1)
            _axes = plt.subplot(_gs[0, 0])
        else:
            _axes = target_axes

        _par_1_id = self._fit.parameter_name_value_dict.keys().index(parameter_1)
        _par_2_id = self._fit.parameter_name_value_dict.keys().index(parameter_2)
        _par_1_formatted_name = self._parameters_formatted_names[_par_1_id]
        _par_2_formatted_name = self._parameters_formatted_names[_par_2_id]

        _sigma_contour_pairs = self.get_contours(parameter_1, parameter_2)

        _contour_artists = []
        for _sigma, _contour_xy in _sigma_contour_pairs:
            _artist = None
            if _contour_xy is not None:
                _x, _y = _contour_xy
                _artist = self._plot_contour_xy(_axes, _x, _y, label="%g$\sigma$ contour" % (_sigma,))
            _contour_artists.append(_artist)

        _minimum_artist = None
        if show_fit_minimum:
            _par_1_val = self._fit.parameter_name_value_dict[parameter_1]
            _par_2_val = self._fit.parameter_name_value_dict[parameter_2]
            _par_1_err = self._fit.parameter_errors[_par_1_id]
            _par_2_err = self._fit.parameter_errors[_par_2_id]

            _minimum_artist = self._plot_minimum(_axes, x=_par_1_val, y=_par_2_val,
                                                 xerr=_par_1_err, yerr=_par_2_err,
                                                 label="minimum")

        _axes.set_xlabel(_par_1_formatted_name)
        _axes.set_ylabel(_par_2_formatted_name)

        if show_legend:
            _axes.legend(loc='best')

        if show_grid:
            _axes.grid('on')

        if not show_ticks:
            _axes.set_xticks([])
            _axes.set_yticks([])

        return _contour_artists, _minimum_artist


    def plot_profiles_contours_matrix(self,
                                      show_grid_for=None,
                                      show_ticks_for=None,
                                      show_fit_minimum_for='contours',
                                      show_legend=True,
                                      show_parabolic_profiles=True,
                                      show_error_span_profiles=False,
                                      full_matrix=False):
        """
        Plot all profiles and contours to subplots arranges in a matrix-like fashion.

        :param show_grid_for: subplots for which to show a grid
        :type show_grid_for: ``None``, ``'profiles'``, ``'contours'`` or ``'all'``
        :param show_ticks_for: subplots for which to show ticks
        :type show_ticks_for: ``None``, ``'profiles'``, ``'contours'`` or ``'all'``
        :param show_fit_minimum_for: subplots for which to show the fit minimum
        :type show_fit_minimum_for: ``None``, ``'profiles'``, ``'contours'`` or ``'all'``
        :param show_legend: if ``True``, the legend is displayed
        :type show_legend: bool
        :param full_matrix: if ``True``, contour subplots are also shown above the main diagonal
        :type full_matrix: bool
        :param show_error_span_profiles: if ``True``, the parameter uncertainty region is shaded in the
                                         profile plots
        :type show_error_span_profiles: bool
        """
        _par_names = self._fit.parameter_name_value_dict.keys()

        _npar = len(_par_names)
        _fig, _gs = self._make_figure_gs(_npar, _npar)

        _show_spec_options = ('all', 'profiles', 'contours')

        if show_grid_for is not None and show_grid_for not in _show_spec_options:
            raise ContoursProfilerException("Unknown specification '%s' for 'show_grid_for'. "
                                            "Expected: one of %r" % (show_grid_for, _show_spec_options))
        if show_ticks_for is not None and show_ticks_for not in _show_spec_options:
            raise ContoursProfilerException("Unknown specification '%s' for 'show_ticks_for'. "
                                            "Expected: one of %r" % (show_ticks_for, _show_spec_options))
        if show_fit_minimum_for is not None and show_fit_minimum_for not in _show_spec_options:
            raise ContoursProfilerException("Unknown specification '%s' for 'show_fit_minimum_for'. "
                                            "Expected: one of %r" % (show_fit_minimum_for, _show_spec_options))

        # determine which plot elements to show for each subplot type
        _show_grid_profiles = show_grid_for in ('all', 'profiles')
        _show_grid_contours = show_grid_for in ('all', 'contours')
        _show_ticks_profiles = show_ticks_for in ('all', 'profiles')
        _show_ticks_contours = show_ticks_for in ('all', 'contours')
        _show_minimum_profiles = show_fit_minimum_for in ('all', 'profiles')
        _show_minimum_contours = show_fit_minimum_for in ('all', 'contours')

        # store the global x plot ranges for all subplots in one column
        _subplot_lims_x_cols = np.zeros((_npar, 2))
        _subplot_lims_x_cols[:] = (np.inf, -np.inf)

        # store the global y plot ranges for all subplots in one row
        _subplot_lims_y_rows = np.zeros((_npar, 2))
        _subplot_lims_y_rows[:] = (np.inf, -np.inf)

        _all_legend_handles = tuple()
        _all_legend_labels = tuple()


        # fill all subplots in the grid (diagonal and lower triangle)
        for row in xrange(_npar):
            _axes = plt.subplot(_gs[row, row])
            self.plot_profile(_par_names[row], target_axes=_axes,
                              show_parabolic=show_parabolic_profiles,
                              show_grid=_show_grid_profiles,
                              show_legend=False,
                              show_fit_minimum=_show_minimum_profiles,
                              show_error_span=show_error_span_profiles,
                              show_ticks=_show_ticks_profiles)

            if show_legend:
                _hs, _ls = _axes.get_legend_handles_labels()
                _all_legend_handles += tuple(_hs)
                _all_legend_labels += tuple(_ls)

            _xlim, _ylim = _axes.get_xlim(), _axes.get_ylim()
            _subplot_lims_x_cols[row] = min(_subplot_lims_x_cols[row][0], _xlim[0]), max(_subplot_lims_x_cols[row][1], _xlim[1])

            for col in xrange(row):
                _axes = plt.subplot(_gs[row, col])
                self.plot_contours(_par_names[col], _par_names[row],
                                   target_axes=_axes,
                                   show_grid=_show_grid_contours,
                                   show_legend=False,
                                   show_fit_minimum=_show_minimum_contours,
                                   show_ticks=_show_ticks_contours)

                if show_legend:
                    _hs, _ls = _axes.get_legend_handles_labels()
                    _all_legend_handles += tuple(_hs)
                    _all_legend_labels += tuple(_ls)

                _xlim, _ylim = _axes.get_xlim(), _axes.get_ylim()
                _subplot_lims_x_cols[col] = min(_subplot_lims_x_cols[col][0], _xlim[0]), max(
                    _subplot_lims_x_cols[col][1], _xlim[1])
                _subplot_lims_y_rows[row] = min(_subplot_lims_y_rows[row][0], _ylim[0]), max(
                    _subplot_lims_y_rows[row][1], _ylim[1])

                if full_matrix:
                    _axes = plt.subplot(_gs[col, row])
                    self.plot_contours(_par_names[row], _par_names[col],
                                       target_axes=_axes,
                                       show_grid=_show_grid_contours,
                                       show_legend=False,
                                       show_fit_minimum=_show_minimum_contours,
                                       show_ticks=_show_ticks_contours)

                    _xlim, _ylim = _axes.get_xlim(), _axes.get_ylim()
                    _subplot_lims_x_cols[row] = min(_subplot_lims_x_cols[row][0], _xlim[0]), max(
                        _subplot_lims_x_cols[row][1], _xlim[1])
                    _subplot_lims_y_rows[col] = min(_subplot_lims_y_rows[col][0], _ylim[0]), max(
                        _subplot_lims_y_rows[col][1], _ylim[1])

        # post-processing: synchronize the x and y plot ranges, adjust tick frequency
        for row in xrange(_npar):
            _pf_axes = plt.subplot(_gs[row, row])

            self._assign_fixed_major_tick_number_locators_xy(_pf_axes, (5, 5))

            # synchronize x axis ranges across profile and contour plots
            if not np.any(np.isinf(_subplot_lims_x_cols[row])):
                _pf_axes.set_xlim(_subplot_lims_x_cols[row])
            for col in xrange(row):

                _ct_axes = plt.subplot(_gs[row, col])
                # synchronize x and y axis ranges across contour plots
                if not np.any(np.isinf(_subplot_lims_x_cols[col])):
                    _ct_axes.set_xlim(_subplot_lims_x_cols[col])
                if not np.any(np.isinf(_subplot_lims_y_rows[row])):
                    _ct_axes.set_ylim(_subplot_lims_y_rows[row])

                    self._assign_fixed_major_tick_number_locators_xy(_ct_axes, (5, 5))

                if full_matrix:
                    _ct_axes = plt.subplot(_gs[col, row])
                    # synchronize x and y axis ranges across contour plots
                    if not np.any(np.isinf(_subplot_lims_x_cols[row])):
                        _ct_axes.set_xlim(_subplot_lims_x_cols[row])
                    if not np.any(np.isinf(_subplot_lims_y_rows[col])):
                        _ct_axes.set_ylim(_subplot_lims_y_rows[col])

                        self._assign_fixed_major_tick_number_locators_xy(_ct_axes, (5, 5))


        if show_legend:
            # suppress multiple entries for the same label
            _hs = []
            _ls = []
            _seen_labels = set()
            for _h, _l in zip(_all_legend_handles, _all_legend_labels):
                if _l not in _seen_labels:
                    _hs.append(_h)
                    _ls.append(_l)
                    _seen_labels.add(_l)

            _fig.legend(_hs, _ls, loc='upper right')

        _gs.tight_layout(_fig,
                         pad=0.0, w_pad=0, h_pad=-0.2,
                         rect=(0.01, 0.02, 0.98, 0.98))<|MERGE_RESOLUTION|>--- conflicted
+++ resolved
@@ -68,11 +68,7 @@
 
         self._fit = fit_object
         self._profile_kwargs = dict(points=profile_points, subtract_min=profile_subtract_min, bound=profile_bound)
-<<<<<<< HEAD
-        self._contour_kwargs = dict(points=contour_points, sigma_values=contour_sigma_values)
-=======
-        self._contour_kwargs = dict(points=profile_points, sigma_values=contour_sigma_values, smooting_sigma=contour_smoothing_sigma)
->>>>>>> 8f6d8c7d
+        self._contour_kwargs = dict(points=contour_points, sigma_values=contour_sigma_values, smooting_sigma=contour_smoothing_sigma)
 
         self._cost_function_formatted_name = "${}$".format(self._fit._cost_function.formatter.latex_name)
         self._parameters_formatted_names = ["${}$".format(pf.latex_name) for pf in self._fit._model_function.argument_formatters]
